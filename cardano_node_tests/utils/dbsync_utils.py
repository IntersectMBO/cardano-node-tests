"""Functionality for interacting with db-sync."""

import functools
import logging
import time
import typing as tp

from cardano_clusterlib import clusterlib

from cardano_node_tests.utils import configuration
from cardano_node_tests.utils import dbsync_check_tx
from cardano_node_tests.utils import dbsync_queries
from cardano_node_tests.utils import dbsync_types
from cardano_node_tests.utils import governance_utils
from cardano_node_tests.utils import helpers

LOGGER = logging.getLogger(__name__)

NO_REPONSE_STR = "No response returned from db-sync:"


def get_address_reward(
    address: str, epoch_from: int = 0, epoch_to: int = 99999999
) -> dbsync_types.RewardRecord:
    """Get reward data for stake address from db-sync.

    The `epoch_from` and `epoch_to` are epochs where the reward can be spent.
    """
    rewards = []
    for db_row in dbsync_queries.query_address_reward(
        address=address, epoch_from=epoch_from, epoch_to=epoch_to
    ):
        rewards.append(
            dbsync_types.RewardEpochRecord(
                amount=int(db_row.amount),
                earned_epoch=db_row.earned_epoch,
                spendable_epoch=db_row.spendable_epoch,
                type=db_row.type,
                pool_id=db_row.pool_id or "",
            )
        )

    for db_row in dbsync_queries.query_address_reward_rest(
        address=address, epoch_from=epoch_from, epoch_to=epoch_to
    ):
        rewards.append(
            dbsync_types.RewardEpochRecord(
                amount=int(db_row.amount),
                earned_epoch=db_row.earned_epoch,
                spendable_epoch=db_row.spendable_epoch,
                type=db_row.type,
                pool_id=db_row.pool_id or "",
            )
        )
    if not rewards:
        return dbsync_types.RewardRecord(address=address, reward_sum=0, rewards=[])

    reward_sum = functools.reduce(lambda x, y: x + y.amount, rewards, 0)
    # pylint: disable=undefined-loop-variable
    return dbsync_types.RewardRecord(address=db_row.address, reward_sum=reward_sum, rewards=rewards)


def check_address_reward(
    address: str, epoch_from: int = 0, epoch_to: int = 99999999
) -> dbsync_types.RewardRecord:
    """Check reward data for stake address in db-sync.

    The `epoch_from` and `epoch_to` are epochs where the reward can be spent.
    """
    reward = get_address_reward(address=address, epoch_from=epoch_from, epoch_to=epoch_to)
    if not reward:
        return reward

    errors = []
    for r in reward.rewards:
        if r.type in ("member", "leader"):
            if r.spendable_epoch != r.earned_epoch + 2:
                errors.append(f"type == {r.type} and {r.spendable_epoch} != {r.earned_epoch} + 2")
        # Transfer from reserves or treasury
        elif r.spendable_epoch != r.earned_epoch + 1:
            errors.append(f"type == {r.type} and {r.spendable_epoch} != {r.earned_epoch} + 1")

    if errors:
        err_str = ", ".join(errors)
        msg = f"The 'earned epoch' and 'spendable epoch' don't match: {err_str}."
        raise AssertionError(msg)

    return reward


def get_utxo(address: str) -> dbsync_types.PaymentAddrRecord:
    """Return UTxO info for payment address from db-sync."""
    utxos = []
    for db_row in dbsync_queries.query_utxo(address=address):
        utxos.append(
            dbsync_types.GetUTxORecord(
                utxo_hash=db_row.tx_hash.hex(),
                utxo_ix=db_row.utxo_ix,
                has_script=db_row.has_script,
                amount=int(db_row.value),
                data_hash=db_row.data_hash.hex() if db_row.data_hash else "",
            )
        )
    if not utxos:
        return dbsync_types.PaymentAddrRecord(
            payment_address=address,
            stake_address=None,
            amount_sum=0,
            utxos=[],
        )

    amount_sum = functools.reduce(lambda x, y: x + y.amount, utxos, 0)
    # pylint: disable=undefined-loop-variable
    return dbsync_types.PaymentAddrRecord(
        payment_address=db_row.payment_address,
        stake_address=db_row.stake_address,
        amount_sum=amount_sum,
        utxos=utxos,
    )


def get_pool_data(pool_id_bech32: str) -> tp.Optional[dbsync_types.PoolDataRecord]:
    """Get pool data from db-sync."""
    pools = list(dbsync_queries.query_pool_data(pool_id_bech32))
    if not pools:
        return None

    known_owners = set()
    single_host_names = []
    single_host_addresses = []

    latest_registered_tx_id = pools[-1].registered_tx_id
    latest_pools = [pool for pool in pools if pool.registered_tx_id == latest_registered_tx_id]

    for pool in latest_pools:
        if pool.owner:
            owner = pool.owner.hex()[2:]
            known_owners.add(owner)
        if pool.dns_name:
            host_name = {"single host name": {"dnsName": pool.dns_name, "port": pool.port}}
            if host_name not in single_host_names:
                single_host_names.append(host_name)
        if pool.ipv4:
            host_address = {
                "single host address": {"IPv4": pool.ipv4, "IPv6": pool.ipv6, "port": pool.port}
            }
            if host_address not in single_host_addresses:
                single_host_addresses.append(host_address)

    # pylint: disable=undefined-loop-variable
    pool_data = dbsync_types.PoolDataRecord(
        id=pool.id,
        hash=pool.hash.hex(),
        view=pool.view,
        cert_index=pool.cert_index,
        vrf_key_hash=pool.vrf_key_hash.hex(),
        pledge=int(pool.pledge),
        reward_addr=pool.reward_addr.hex()[2:],
        active_epoch_no=pool.active_epoch_no,
        meta_id=pool.meta_id,
        margin=float(pool.margin),
        fixed_cost=int(pool.fixed_cost),
        registered_tx_id=pool.registered_tx_id,
        metadata_url=str(pool.metadata_url or ""),
        metadata_hash=pool.metadata_hash.hex() if pool.metadata_hash else "",
        owners=list(known_owners),
        relays=[*single_host_names, *single_host_addresses],
        retire_cert_index=pool.retire_cert_index,
        retire_announced_tx_id=pool.retire_announced_tx_id,
        retiring_epoch=pool.retiring_epoch,
    )

    return pool_data


def get_prelim_tx_record(txhash: str) -> dbsync_types.TxPrelimRecord:
    """Get first batch of transaction data from db-sync."""
    utxo_out: tp.List[dbsync_types.UTxORecord] = []
    seen_tx_out_ids = set()
    ma_utxo_out: tp.List[dbsync_types.UTxORecord] = []
    seen_ma_tx_out_ids = set()
    mint_utxo_out: tp.List[dbsync_types.UTxORecord] = []
    seen_ma_tx_mint_ids = set()
    tx_id = -1

    for query_row in dbsync_queries.query_tx(txhash=txhash):
        if tx_id == -1:
            tx_id = query_row.tx_id
        if tx_id != query_row.tx_id:
            msg = "Transaction ID differs from the expected ID."
            raise AssertionError(msg)

        # Lovelace outputs
        if query_row.tx_out_id and query_row.tx_out_id not in seen_tx_out_ids:
            seen_tx_out_ids.add(query_row.tx_out_id)
            out_rec = dbsync_types.UTxORecord(
                utxo_hash=str(txhash),
                utxo_ix=int(query_row.utxo_ix),
                amount=int(query_row.tx_out_value),
                address=str(query_row.tx_out_addr),
                datum_hash=query_row.tx_out_data_hash.hex() if query_row.tx_out_data_hash else "",
                inline_datum_hash=query_row.tx_out_inline_datum_hash.hex()
                if query_row.tx_out_inline_datum_hash
                else "",
                reference_script_hash=query_row.tx_out_reference_script_hash.hex()
                if query_row.tx_out_reference_script_hash
                else "",
            )
            utxo_out.append(out_rec)

        # MA outputs
        if query_row.ma_tx_out_id and query_row.ma_tx_out_id not in seen_ma_tx_out_ids:
            seen_ma_tx_out_ids.add(query_row.ma_tx_out_id)
            asset_name = query_row.ma_tx_out_name.hex() if query_row.ma_tx_out_name else None
            policyid = query_row.ma_tx_out_policy.hex() if query_row.ma_tx_out_policy else ""
            coin = f"{policyid}.{asset_name}" if asset_name else policyid
            ma_rec = dbsync_types.UTxORecord(
                utxo_hash=str(txhash),
                utxo_ix=int(query_row.utxo_ix),
                amount=int(query_row.ma_tx_out_quantity or 0),
                address=str(query_row.tx_out_addr),
                coin=coin,
                datum_hash=query_row.tx_out_data_hash.hex() if query_row.tx_out_data_hash else "",
            )
            ma_utxo_out.append(ma_rec)

        # MA minting
        if query_row.ma_tx_mint_id and query_row.ma_tx_mint_id not in seen_ma_tx_mint_ids:
            seen_ma_tx_mint_ids.add(query_row.ma_tx_mint_id)
            asset_name = query_row.ma_tx_mint_name.hex() if query_row.ma_tx_mint_name else None
            policyid = query_row.ma_tx_mint_policy.hex() if query_row.ma_tx_mint_policy else ""
            coin = f"{policyid}.{asset_name}" if asset_name else policyid
            mint_rec = dbsync_types.UTxORecord(
                utxo_hash=str(txhash),
                utxo_ix=int(query_row.utxo_ix),
                amount=int(query_row.ma_tx_mint_quantity or 0),
                address="",  # This is available only for MA outputs
                coin=coin,
            )
            mint_utxo_out.append(mint_rec)

    if tx_id == -1:
        msg = "No results were returned by the TX SQL query."
        raise RuntimeError(msg)

    # pylint: disable=undefined-loop-variable
    txdata = dbsync_types.TxPrelimRecord(
        utxo_out=utxo_out,
        ma_utxo_out=ma_utxo_out,
        mint_utxo_out=mint_utxo_out,
        last_row=query_row,
    )

    return txdata


def get_txins(txhash: str) -> tp.List[dbsync_types.UTxORecord]:
    """Get txins of a transaction from db-sync."""
    txins: tp.List[dbsync_types.UTxORecord] = []
    seen_txins_out_ids = set()
    seen_txins_ma_ids = set()

    for txins_row in dbsync_queries.query_tx_ins(txhash=txhash):
        # Lovelace inputs
        if txins_row.tx_out_id and txins_row.tx_out_id not in seen_txins_out_ids:
            seen_txins_out_ids.add(txins_row.tx_out_id)
            txins.append(
                dbsync_types.UTxORecord(
                    utxo_hash=txins_row.tx_hash.hex(),
                    utxo_ix=int(txins_row.utxo_ix),
                    amount=int(txins_row.value),
                    address=str(txins_row.address),
                    reference_script_hash=txins_row.reference_script_hash.hex()
                    if txins_row.reference_script_hash
                    else "",
                )
            )

        # MA inputs
        if txins_row.ma_tx_out_id and txins_row.ma_tx_out_id not in seen_txins_ma_ids:
            seen_txins_ma_ids.add(txins_row.ma_tx_out_id)
            asset_name = txins_row.ma_tx_out_name.hex() if txins_row.ma_tx_out_name else None
            policyid = txins_row.ma_tx_out_policy.hex() if txins_row.ma_tx_out_policy else ""
            coin = f"{policyid}.{asset_name}" if asset_name else policyid
            txins.append(
                dbsync_types.UTxORecord(
                    utxo_hash=txins_row.tx_hash.hex(),
                    utxo_ix=int(txins_row.utxo_ix),
                    amount=int(txins_row.ma_tx_out_quantity or 0),
                    address=str(txins_row.address),
                    coin=coin,
                    reference_script_hash=txins_row.reference_script_hash.hex()
                    if txins_row.reference_script_hash
                    else "",
                )
            )

    return txins


def get_tx_record(txhash: str) -> dbsync_types.TxRecord:  # noqa: C901
    """Get transaction data from db-sync.

    Compile data from multiple SQL queries to get as much information about the TX as possible.
    """
    # pylint: disable=too-many-branches
    txdata = get_prelim_tx_record(txhash)
    txins = get_txins(txhash)

    metadata = []
    if txdata.last_row.metadata_count:
        metadata = [
            dbsync_types.MetadataRecord(key=int(r.key), json=r.json, bytes=r.bytes)
            for r in dbsync_queries.query_tx_metadata(txhash=txhash)
        ]

    reserve = []
    if txdata.last_row.reserve_count:
        reserve = [
            dbsync_types.ADAStashRecord(
                address=str(r.addr_view), cert_index=int(r.cert_index), amount=int(r.amount)
            )
            for r in dbsync_queries.query_tx_reserve(txhash=txhash)
        ]

    treasury = []
    if txdata.last_row.treasury_count:
        treasury = [
            dbsync_types.ADAStashRecord(
                address=str(r.addr_view), cert_index=int(r.cert_index), amount=int(r.amount)
            )
            for r in dbsync_queries.query_tx_treasury(txhash=txhash)
        ]

    pot_transfers = []
    if txdata.last_row.pot_transfer_count:
        pot_transfers = [
            dbsync_types.PotTransferRecord(treasury=int(r.treasury), reserves=int(r.reserves))
            for r in dbsync_queries.query_tx_pot_transfers(txhash=txhash)
        ]

    stake_registration = []
    if txdata.last_row.stake_reg_count:
        stake_registration = [r.view for r in dbsync_queries.query_tx_stake_reg(txhash=txhash)]

    stake_deregistration = []
    if txdata.last_row.stake_dereg_count:
        stake_deregistration = [r.view for r in dbsync_queries.query_tx_stake_dereg(txhash=txhash)]

    stake_delegation = []
    if txdata.last_row.stake_deleg_count:
        stake_delegation = [
            dbsync_types.DelegationRecord(
                address=r.address, pool_id=r.pool_id, active_epoch_no=r.active_epoch_no
            )
            for r in dbsync_queries.query_tx_stake_deleg(txhash=txhash)
            if (r.address and r.pool_id and r.active_epoch_no)
        ]

    withdrawals = []
    if txdata.last_row.withdrawal_count:
        withdrawals = [
            clusterlib.TxOut(address=r.address, amount=int(r.amount))
            for r in dbsync_queries.query_tx_withdrawal(txhash=txhash)
        ]

    collaterals = []
    if txdata.last_row.collateral_count:
        collaterals = [
            dbsync_types.UTxORecord(
                utxo_hash=r.tx_hash.hex(),
                utxo_ix=int(r.utxo_ix),
                amount=int(r.value),
                address=str(r.address),
                reference_script_hash=r.reference_script_hash.hex()
                if r.reference_script_hash
                else "",
            )
            for r in dbsync_queries.query_collateral_tx_ins(txhash=txhash)
        ]

    collateral_outputs = []
    if txdata.last_row.collateral_out_count:
        collateral_outputs = [
            clusterlib.UTXOData(
                utxo_hash=r.tx_hash.hex(),
                utxo_ix=int(r.utxo_ix),
                amount=int(r.value),
                address=str(r.address),
            )
            for r in dbsync_queries.query_collateral_tx_outs(txhash=txhash)
        ]

    reference_inputs = []
    if txdata.last_row.reference_input_count:
        reference_inputs = [
            dbsync_types.UTxORecord(
                utxo_hash=r.tx_hash.hex(),
                utxo_ix=int(r.utxo_ix),
                amount=int(r.value),
                address=str(r.address),
                reference_script_hash=r.reference_script_hash.hex()
                if r.reference_script_hash
                else "",
            )
            for r in dbsync_queries.query_reference_tx_ins(txhash=txhash)
        ]

    scripts = []
    if txdata.last_row.script_count:
        scripts = [
            dbsync_types.ScriptRecord(
                hash=r.hash.hex(),
                type=str(r.type),
                serialised_size=int(r.serialised_size) if r.serialised_size else 0,
            )
            for r in dbsync_queries.query_scripts(txhash=txhash)
        ]

    redeemers = []
    if txdata.last_row.redeemer_count:
        redeemers = [
            dbsync_types.RedeemerRecord(
                unit_mem=int(r.unit_mem),
                unit_steps=int(r.unit_steps),
                fee=int(r.fee),
                purpose=str(r.purpose),
                script_hash=r.script_hash.hex(),
                value=r.value,
            )
            for r in dbsync_queries.query_redeemers(txhash=txhash)
        ]

    extra_key_witness = []
    if txdata.last_row.extra_key_witness_count:
        extra_key_witness = [r.hex() for r in dbsync_queries.query_extra_key_witness(txhash=txhash)]

    record = dbsync_types.TxRecord(
        tx_id=int(txdata.last_row.tx_id),
        tx_hash=txdata.last_row.tx_hash.hex(),
        block_id=int(txdata.last_row.block_id),
        block_index=int(txdata.last_row.block_index),
        out_sum=int(txdata.last_row.out_sum),
        fee=int(txdata.last_row.fee),
        deposit=int(txdata.last_row.deposit),
        size=int(txdata.last_row.size),
        invalid_before=int(txdata.last_row.invalid_before)
        if txdata.last_row.invalid_before
        else None,
        invalid_hereafter=int(txdata.last_row.invalid_hereafter)
        if txdata.last_row.invalid_hereafter
        else None,
        txins=txins,
        txouts=[*txdata.utxo_out, *txdata.ma_utxo_out],
        mint=txdata.mint_utxo_out,
        collaterals=collaterals,
        collateral_outputs=collateral_outputs,
        reference_inputs=reference_inputs,
        scripts=scripts,
        redeemers=redeemers,
        metadata=metadata,
        reserve=reserve,
        treasury=treasury,
        pot_transfers=pot_transfers,
        stake_registration=stake_registration,
        stake_deregistration=stake_deregistration,
        stake_delegation=stake_delegation,
        withdrawals=withdrawals,
        extra_key_witness=extra_key_witness,
    )

    return record


def retry_query(query_func: tp.Callable, timeout: int = 20) -> tp.Any:
    """Wait a bit and retry a query until response is returned.

    A generic function that can be used by any query/check that raises `AssertionError` with
    `NO_REPONSE_STR` until the expected data is returned.
    """
    end_time = time.time() + timeout
    repeat = 0

    while True:
        if repeat:
            sleep_time = 2 + repeat * repeat
            LOGGER.warning(f"Sleeping {sleep_time}s before repeating query for the {repeat} time.")
            time.sleep(sleep_time)
        try:
            response = query_func()
            break
        except AssertionError as exc:
            if NO_REPONSE_STR in str(exc) and time.time() < end_time:
                repeat += 1
                continue
            raise

    return response


def get_tx_record_retry(txhash: str, retry_num: int = 3) -> dbsync_types.TxRecord:
    """Retry `get_tx_record` when data is anticipated and are not available yet.

    Under load it might be necessary to wait a bit and retry the query.
    """
    retry_num = retry_num if retry_num >= 0 else 0
    response = None

    # First try + number of retries
    for r in range(1 + retry_num):
        if r > 0:
            sleep_time = 2 + r * r
            LOGGER.warning(
                f"Sleeping {sleep_time}s before repeating TX SQL query for '{txhash}' "
                f"for the {r} time."
            )
            time.sleep(sleep_time)
        try:
            response = get_tx_record(txhash=txhash)
            break
        except RuntimeError:
            if r == retry_num:
                raise

    assert response is not None
    return response


def get_tx(
    cluster_obj: clusterlib.ClusterLib, tx_raw_output: clusterlib.TxRawOutput, retry_num: int = 3
) -> tp.Optional[dbsync_types.TxRecord]:
    """Get a transaction data from db-sync."""
    if not configuration.HAS_DBSYNC:
        return None

    txhash = cluster_obj.g_transaction.get_txid(tx_body_file=tx_raw_output.out_file)
    response = get_tx_record_retry(txhash=txhash, retry_num=retry_num)

    return response


def check_tx(
    cluster_obj: clusterlib.ClusterLib, tx_raw_output: clusterlib.TxRawOutput, retry_num: int = 3
) -> tp.Optional[dbsync_types.TxRecord]:
    """Check a transaction in db-sync."""
    response = get_tx(cluster_obj=cluster_obj, tx_raw_output=tx_raw_output, retry_num=retry_num)

    if response is not None:
        dbsync_check_tx.check_tx(
            cluster_obj=cluster_obj, tx_raw_output=tx_raw_output, response=response
        )
    return response


def check_tx_phase_2_failure(
    cluster_obj: clusterlib.ClusterLib,
    tx_raw_output: clusterlib.TxRawOutput,
    collateral_charged: int,
    retry_num: int = 3,
) -> tp.Optional[dbsync_types.TxRecord]:
    """Check a transaction in db-sync when a phase 2 failure happens."""
    if not configuration.HAS_DBSYNC:
        return None

    txhash = cluster_obj.g_transaction.get_txid(tx_body_file=tx_raw_output.out_file)
    response = get_tx_record_retry(txhash=txhash, retry_num=retry_num)

    # In case of a phase 2 failure, the collateral output becomes the output of the tx.

    assert (
        not response.collateral_outputs
    ), "Collateral outputs are present in dbsync when the tx have a phase 2 failure"

    db_txouts = {dbsync_check_tx.utxodata2txout(r) for r in response.txouts}
    tx_out = {
        dbsync_check_tx.utxodata2txout(r)
        for r in cluster_obj.g_query.get_utxo(tx_raw_output=tx_raw_output)
    }

    assert db_txouts == tx_out, f"The TX outputs don't match ({db_txouts} != {tx_out})"

    # In case of a phase 2 failure, the fee charged is the collateral amount.

    if tx_raw_output.total_collateral_amount:
        expected_fee = round(tx_raw_output.total_collateral_amount)
    elif tx_raw_output.return_collateral_txouts and not tx_raw_output.total_collateral_amount:
        expected_fee = collateral_charged
    else:
        protocol_params = cluster_obj.g_query.get_protocol_params()
        expected_fee = round(tx_raw_output.fee * protocol_params["collateralPercentage"] / 100)

    assert response.fee == expected_fee, f"TX fee doesn't match ({response.fee} != {expected_fee})"

    return response


def check_pool_deregistration(
    pool_id: str, retiring_epoch: int
) -> tp.Optional[dbsync_types.PoolDataRecord]:
    """Check pool retirement in db-sync."""
    if not configuration.HAS_DBSYNC:
        return None

    db_pool_data = get_pool_data(pool_id)
    assert db_pool_data, f"No data returned from db-sync for pool {pool_id}"

    assert (
        db_pool_data.retire_announced_tx_id and db_pool_data.retiring_epoch
    ), f"Stake pool `{pool_id}` not retired"

    assert (
        retiring_epoch == db_pool_data.retiring_epoch
    ), f"Mismatch in epoch values: {retiring_epoch} vs {db_pool_data.retiring_epoch}"

    return db_pool_data


def check_pool_data(  # noqa: C901
    ledger_pool_data: dict, pool_id: str
) -> tp.Optional[dbsync_types.PoolDataRecord]:
    """Check comparison for pool data between ledger and db-sync."""
    # pylint: disable=too-many-branches
    if not configuration.HAS_DBSYNC:
        return None

    db_pool_data = get_pool_data(pool_id)
    assert db_pool_data, f"No data returned from db-sync for pool {pool_id}"

    errors_list = []

    if ledger_pool_data["publicKey"] != db_pool_data.hash:
        errors_list.append(
            "'publicKey' value is different than expected; "
            f"Expected: {ledger_pool_data['publicKey']} vs Returned: {db_pool_data.hash}"
        )

    if ledger_pool_data["cost"] != db_pool_data.fixed_cost:
        errors_list.append(
            "'cost' value is different than expected; "
            f"Expected: {ledger_pool_data['cost']} vs Returned: {db_pool_data.fixed_cost}"
        )

    metadata = ledger_pool_data.get("metadata") or {}

    metadata_hash = metadata.get("hash") or ""
    if metadata_hash != db_pool_data.metadata_hash:
        errors_list.append(
            "'metadata hash' value is different than expected; "
            f"Expected: {metadata_hash} vs "
            f"Returned: {db_pool_data.metadata_hash}"
        )

    metadata_url = metadata.get("url") or ""
    if metadata_url != db_pool_data.metadata_url:
        errors_list.append(
            "'metadata url' value is different than expected; "
            f"Expected: {metadata_url} vs "
            f"Returned: {db_pool_data.metadata_url}"
        )

    if sorted(ledger_pool_data["owners"]) != sorted(db_pool_data.owners):
        errors_list.append(
            "'owners' value is different than expected; "
            f"Expected: {ledger_pool_data['owners']} vs Returned: {db_pool_data.owners}"
        )

    if ledger_pool_data["vrf"] != db_pool_data.vrf_key_hash:
        errors_list.append(
            "'vrf' value is different than expected; "
            f"Expected: {ledger_pool_data['vrf']} vs Returned: {db_pool_data.vrf_key_hash}"
        )

    if ledger_pool_data["pledge"] != db_pool_data.pledge:
        errors_list.append(
            "'pledge' value is different than expected; "
            f"Expected: {ledger_pool_data['pledge']} vs Returned: {db_pool_data.pledge}"
        )

    if ledger_pool_data["margin"] != db_pool_data.margin:
        errors_list.append(
            "'margin' value is different than expected; "
            f"Expected: {ledger_pool_data['margin']} vs Returned: {db_pool_data.margin}"
        )

    ledger_reward_credential = ledger_pool_data["rewardAccount"]["credential"]
    # The "KeyHash" is present in cardano-node >= 8.4.0
    ledger_reward_address = (
        ledger_reward_credential.get("key hash") or ledger_reward_credential["keyHash"]
    )
    if ledger_reward_address != db_pool_data.reward_addr:
        errors_list.append(
            "'reward address' value is different than expected; "
            f"Expected: {ledger_reward_address} vs Returned: {db_pool_data.reward_addr}"
        )

    if ledger_pool_data["relays"] and ledger_pool_data["relays"] != db_pool_data.relays:
        errors_list.append(
            "'relays' value is different than expected; "
            f"Expected: {ledger_pool_data['relays']} vs Returned: {db_pool_data.relays}"
        )

    if errors_list:
        errors_str = "\n\n".join(errors_list)
        msg = f"{errors_str}\n\nStake Pool Details: \n{ledger_pool_data}"
        raise AssertionError(msg)

    return db_pool_data


def check_pool_off_chain_data(
    ledger_pool_data: dict, pool_id: str
) -> dbsync_queries.PoolOffChainDataDBRow:
    """Check comparison for pool off chain data between ledger and db-sync."""
    db_pool_off_chain_data = list(dbsync_queries.query_off_chain_pool_data(pool_id))
    assert db_pool_off_chain_data, f"{NO_REPONSE_STR} no off chain data for pool {pool_id}"

    metadata_hash = (ledger_pool_data.get("metadata") or {}).get("hash") or ""
    db_metadata_hash = db_pool_off_chain_data[0].hash.hex()

    assert metadata_hash == db_metadata_hash, (
        "'metadata hash' value is different than expected; "
        f"Expected: {metadata_hash} vs Returned: {db_metadata_hash}"
    )

    return db_pool_off_chain_data[0]


def check_pool_off_chain_fetch_error(
    ledger_pool_data: dict, pool_id: str
) -> dbsync_queries.PoolOffChainFetchErrorDBRow:
    """Check expected error on `PoolOffChainFetchError`."""
    db_pool_off_chain_fetch_error = list(dbsync_queries.query_off_chain_pool_fetch_error(pool_id))
    assert (
        db_pool_off_chain_fetch_error
    ), f"{NO_REPONSE_STR} no off chain fetch error for pool {pool_id}"

    fetch_error_str = db_pool_off_chain_fetch_error[0].fetch_error or ""
    metadata_url = (ledger_pool_data.get("metadata") or {}).get("url") or ""

    assert (
        f'Connection failure error when fetching metadata from PoolUrl "{metadata_url}"'
        in fetch_error_str
    ) or (
        f"Error Offchain Pool: Connection failure error when fetching metadata from {metadata_url}"
        in fetch_error_str  # in db-sync > 13.2.0.1
    ), f"The error is not the expected one: {fetch_error_str}"

    return db_pool_off_chain_fetch_error[0]


def check_plutus_cost(
    redeemer_record: dbsync_types.RedeemerRecord, cost_record: tp.Dict[str, tp.Any]
) -> None:
    """Compare cost of Plutus script with data from db-sync."""
    errors = []
    if redeemer_record.unit_steps != cost_record["executionUnits"]["steps"]:
        errors.append(
            f'time: {redeemer_record.unit_steps} vs {cost_record["executionUnits"]["steps"]}'
        )
    if redeemer_record.unit_mem != cost_record["executionUnits"]["memory"]:
        errors.append(
            f'space: {redeemer_record.unit_mem} vs {cost_record["executionUnits"]["memory"]}'
        )
    if redeemer_record.fee != cost_record["lovelaceCost"]:
        errors.append(f'fixed cost: {redeemer_record.fee} vs {cost_record["lovelaceCost"]}')
    if redeemer_record.script_hash != cost_record["scriptHash"]:
        errors.append(f'script hash: {redeemer_record.script_hash} vs {cost_record["scriptHash"]}')

    if errors:
        raise AssertionError("\n".join(errors))


def check_plutus_costs(
    redeemer_records: tp.List[dbsync_types.RedeemerRecord],
    cost_records: tp.List[tp.Dict[str, tp.Any]],
) -> None:
    """Compare cost of multiple Plutus scripts with data from db-sync."""
    # Sort records first by total cost, second by hash
    sorted_costs = sorted(
        cost_records,
        key=lambda x: (
            x["executionUnits"]["memory"]  # type: ignore
            + x["executionUnits"]["steps"]
            + x["lovelaceCost"],
            x["scriptHash"],
        ),
    )
    sorted_db = sorted(
        redeemer_records, key=lambda x: (x.unit_mem + x.unit_steps + x.fee, x.script_hash)
    )

    if len(sorted_costs) != len(sorted_db):
        msg = f"Number of cost records is different:\n{sorted_costs}\nvs\n{sorted_db}"
        raise AssertionError(msg)

    errors = []
    for db_record, cost_record in zip(sorted_db, sorted_costs):
        try:
            check_plutus_cost(redeemer_record=db_record, cost_record=cost_record)
        except AssertionError as err:
            errors.append(f"{db_record.script_hash}:\n{err}")

    if errors:
        raise AssertionError("\n".join(errors))


def check_param_proposal(protocol_params: dict) -> tp.Optional[dbsync_queries.ParamProposalDBRow]:
    """Check expected values in the `param_proposal` table in db-sync."""
    if not configuration.HAS_DBSYNC:
        return None

    param_proposal_db = dbsync_queries.query_param_proposal()

    params_mapping = {
        "coins_per_utxo_size": protocol_params["utxoCostPerByte"],
        "collateral_percent": protocol_params["collateralPercentage"],
        "influence": protocol_params["poolPledgeInfluence"],
        "key_deposit": protocol_params["stakeAddressDeposit"],
        "max_bh_size": protocol_params["maxBlockHeaderSize"],
        "max_block_ex_mem": protocol_params["maxBlockExecutionUnits"]["memory"],
        "max_block_ex_steps": protocol_params["maxBlockExecutionUnits"]["steps"],
        "max_block_size": protocol_params["maxBlockBodySize"],
        "max_collateral_inputs": protocol_params["maxCollateralInputs"],
        "max_epoch": protocol_params["poolRetireMaxEpoch"],
        "max_tx_ex_mem": protocol_params["maxTxExecutionUnits"]["memory"],
        "max_tx_ex_steps": protocol_params["maxTxExecutionUnits"]["steps"],
        "max_tx_size": protocol_params["maxTxSize"],
        "max_val_size": protocol_params["maxValueSize"],
        "min_fee_a": protocol_params["txFeePerByte"],
        "min_fee_b": protocol_params["txFeeFixed"],
        "min_pool_cost": protocol_params["minPoolCost"],
        "min_utxo_value": protocol_params.get("minUTxOValue"),  # removed in node 8.12.0
        "optimal_pool_count": protocol_params["stakePoolTargetNum"],
        "pool_deposit": protocol_params["stakePoolDeposit"],
    }

    failures = []

    for param_db, protocol_value in params_mapping.items():
        db_value = getattr(param_proposal_db, param_db)
        if db_value and (db_value != protocol_value):
            failures.append(f"Param value for {param_db}: {db_value}. Expected: {protocol_value}")

    if failures:
        failures_str = "\n".join(failures)
        msg = f"Unexpected parameter proposal values in db-sync:\n{failures_str}"
        raise AssertionError(msg)

    return param_proposal_db


def _get_float_pparam(pparam: tp.Any) -> tp.Optional[float]:
    if pparam is None:
        return None
    if isinstance(pparam, dict):
        numerator = pparam.get("numerator", 0)
        denominator = pparam.get("denominator", 1)
        return float(numerator / denominator)
    return float(pparam)


def map_params_to_db_convention(pp: dict) -> tp.Dict[str, tp.Any]:
    # Get the prices of memory and steps
    prices = pp.get("executionUnitPrices", {})
    price_mem = _get_float_pparam(prices.get("priceMemory"))
    price_steps = _get_float_pparam(prices.get("priceSteps"))

    dvt = pp.get("dRepVotingThresholds", {})
    pvt = pp.get("poolVotingThresholds", {})

    params_mapping = {
        # Network proposals group
        "max_block_size": pp.get("maxBlockBodySize"),
        "max_tx_size": pp.get("maxTxSize"),
        "max_bh_size": pp.get("maxBlockHeaderSize"),
        "max_val_size": pp.get("maxValueSize"),
        "max_tx_ex_mem": pp.get("maxTxExecutionUnits", {}).get("memory"),
        "max_tx_ex_steps": pp.get("maxTxExecutionUnits", {}).get("steps"),
        "max_block_ex_mem": pp.get("maxBlockExecutionUnits", {}).get("memory"),
        "max_block_ex_steps": pp.get("maxBlockExecutionUnits", {}).get("steps"),
        "max_collateral_inputs": pp.get("maxCollateralInputs"),
        # Economic proposals group
        "min_fee_a": pp.get("txFeePerByte"),
        "min_fee_b": pp.get("txFeeFixed"),
        "key_deposit": pp.get("stakeAddressDeposit"),
        "pool_deposit": pp.get("stakePoolDeposit"),
        "monetary_expand_rate": _get_float_pparam(pp.get("monetaryExpansion")),
        "treasury_growth_rate": _get_float_pparam(pp.get("treasuryCut")),
        "min_pool_cost": pp.get("minPoolCost"),
        "coins_per_utxo_size": pp.get("utxoCostPerByte"),
        "min_fee_ref_script_cost_per_byte": pp.get("minFeeRefScriptCostPerByte"),
        "price_mem": price_mem,
        "price_step": price_steps,
        # Technical proposals group
        "influence": _get_float_pparam(pp.get("poolPledgeInfluence")),
        "max_epoch": pp.get("poolRetireMaxEpoch"),
        "optimal_pool_count": pp.get("stakePoolTargetNum"),
        "collateral_percent": pp.get("collateralPercentage"),
        # Governance proposal group
        # - DReps
        "dvt_committee_no_confidence": _get_float_pparam(dvt.get("committeeNoConfidence")),
        "dvt_committee_normal": _get_float_pparam(dvt.get("committeeNormal")),
        "dvt_hard_fork_initiation": _get_float_pparam(dvt.get("hardForkInitiation")),
        "dvt_motion_no_confidence": _get_float_pparam(dvt.get("motionNoConfidence")),
        "dvt_p_p_economic_group": _get_float_pparam(dvt.get("ppEconomicGroup")),
        "dvt_p_p_gov_group": _get_float_pparam(dvt.get("ppGovGroup")),
        "dvt_p_p_network_group": _get_float_pparam(dvt.get("ppNetworkGroup")),
        "dvt_p_p_technical_group": _get_float_pparam(dvt.get("ppTechnicalGroup")),
        "dvt_treasury_withdrawal": _get_float_pparam(dvt.get("treasuryWithdrawal")),
        "dvt_update_to_constitution": _get_float_pparam(dvt.get("updateToConstitution")),
        # - Pools
        "pvt_committee_no_confidence": _get_float_pparam(pvt.get("committeeNoConfidence")),
        "pvt_committee_normal": _get_float_pparam(pvt.get("committeeNormal")),
        "pvt_hard_fork_initiation": _get_float_pparam(pvt.get("hardForkInitiation")),
        "pvt_motion_no_confidence": _get_float_pparam(pvt.get("motionNoConfidence")),
        "pvtpp_security_group": _get_float_pparam(pvt.get("ppSecurityGroup")),
        # General
        "gov_action_lifetime": pp.get("govActionLifetime"),
        "gov_action_deposit": pp.get("govActionDeposit"),
        "drep_deposit": pp.get("dRepDeposit"),
        "drep_activity": pp.get("dRepActivity"),
        "committee_min_size": pp.get("committeeMinSize"),
        "committee_max_term_length": pp.get("committeeMaxTermLength"),
    }

    return params_mapping


def _check_param_proposal(
    param_proposal_db: tp.Union[dbsync_queries.ParamProposalDBRow, dbsync_queries.EpochParamDBRow],
    params_map: dict,
) -> list:
    """Check parameter proposal against db-sync."""
    failures = []

    for param_name, protocol_value in params_map.items():
        if protocol_value:
            db_value = getattr(param_proposal_db, param_name)
            if db_value and (db_value != protocol_value):
                failures.append(
                    f"Param value for {param_name}: {db_value}. Expected: {protocol_value}"
                )
    return failures


def check_conway_param_update_proposal(
    param_proposal_ledger: dict,
) -> tp.Optional[dbsync_queries.ParamProposalDBRow]:
    """Check comparison for param proposal between ledger and db-sync."""
    if not configuration.HAS_DBSYNC:
        return None

    param_proposal_db = dbsync_queries.query_param_proposal()
    params_map = map_params_to_db_convention(param_proposal_ledger)
    failures = []

    # Get cost models
    if param_proposal_db.cost_model_id:
        db_cost_model = dbsync_queries.query_cost_model(param_proposal_db.cost_model_id)
        pp_cost_model = param_proposal_ledger.get("costModels")
        if db_cost_model != pp_cost_model:
            failures.append(f"Cost model mismatch for {db_cost_model}. Expected: {pp_cost_model}")
    failures.extend(_check_param_proposal(param_proposal_db, params_map))

    if failures:
        failures_str = "\n".join(failures)
        msg = f"Unexpected parameter proposal values in db-sync:\n{failures_str}"
        raise AssertionError(msg)
    return param_proposal_db


def check_conway_param_update_enactment(
    gov_state: dict, epoch_no: int
) -> tp.Optional[dbsync_queries.EpochParamDBRow]:
    """Check params enactment between ledger and epoch param in db-sync."""
    if not configuration.HAS_DBSYNC:
        return None

    curr_params_db = dbsync_queries.query_epoch_param(epoch_no)
    curr_params_ledger = gov_state["currentPParams"]
    params_map = map_params_to_db_convention(curr_params_ledger)
    failures = _check_param_proposal(curr_params_db, params_map)

    if failures:
        failures_str = "\n".join(failures)
        msg = f"Unexpected enacted param values in db-sync:\n{failures_str}"
        raise AssertionError(msg)
    return curr_params_db


def check_conway_gov_action_proposal_description(
    update_proposal: dict, txhash: str = ""
) -> tp.Optional[dbsync_queries.GovActionProposalDBRow]:
    """Check expected values in the param proposal table in db-sync."""
    if not configuration.HAS_DBSYNC:
        return None

    db_gov_action = get_gov_action_proposals(txhash=txhash).pop()
    db_gov_prop_desc = db_gov_action.description["contents"][1]

    if db_gov_prop_desc != update_proposal:
        msg = f"Comparison {db_gov_prop_desc} failed in db-sync:\n" f"Expected {update_proposal}"
        raise AssertionError(msg)
    return db_gov_action


def get_gov_action_proposals(
    txhash: str = "", type: str = ""
) -> tp.List[dbsync_queries.GovActionProposalDBRow]:
    """Get goverment action proposal from db-sync."""
    gov_action_proposals = list(dbsync_queries.query_gov_action_proposal(txhash, type))
    return gov_action_proposals


def get_committee_member(cold_key: str) -> tp.Optional[dbsync_types.CommitteeRegistrationRecord]:
    """Get committee member data from db-sync."""
    cc_members = list(dbsync_queries.query_committee_registration(cold_key=cold_key))
    if not cc_members:
        return None

    # TODO: handle multiple records for the same CC member
    cc_member = cc_members[-1]
    cc_member_data = dbsync_types.CommitteeRegistrationRecord(
        id=cc_member.id,
        tx_id=cc_member.tx_id,
        cert_index=cc_member.cert_index,
        cold_key=cc_member.cold_key.hex(),
        hot_key=cc_member.hot_key.hex(),
    )

    return cc_member_data


def check_committee_member_registration(
    cc_member_cold_key: str, committee_state: tp.Dict[str, tp.Any]
) -> tp.Optional[dbsync_types.CommitteeRegistrationRecord]:
    """Check committee member registration in db-sync."""
    if not configuration.HAS_DBSYNC:
        return None

    cc_member_data = get_committee_member(cold_key=cc_member_cold_key)
    member_key = f"keyHash-{cc_member_cold_key}"

    assert cc_member_data, f"No data returned from db-sync for CC Member {member_key}"
    assert (
        committee_state["committee"][member_key]["hotCredsAuthStatus"]["contents"]["keyHash"]
        == cc_member_data.hot_key
    ), "CC Member not present in registration table in db-sync"

    return cc_member_data


def get_deregistered_committee_member(
    cold_key: str,
) -> tp.Optional[dbsync_types.CommitteeDeregistrationRecord]:
    """Get deregistered committee member data from db-sync."""
    deregistered_cc_members = list(dbsync_queries.query_committee_deregistration(cold_key=cold_key))
    if not deregistered_cc_members:
        return None

    # TODO: handle multiple records for the same CC member
    deregistered_cc_member = deregistered_cc_members[-1]
    deregistered_cc_member_data = dbsync_types.CommitteeDeregistrationRecord(
        id=deregistered_cc_member.id,
        tx_id=deregistered_cc_member.tx_id,
        cert_index=deregistered_cc_member.cert_index,
        voting_anchor_id=deregistered_cc_member.voting_anchor_id,
        cold_key=deregistered_cc_member.cold_key.hex(),
    )

    return deregistered_cc_member_data


def check_committee_member_deregistration(
    cc_member_cold_key: str,
) -> tp.Optional[dbsync_types.CommitteeDeregistrationRecord]:
    """Check committee member deregistration in db-sync."""
    if not configuration.HAS_DBSYNC:
        return None

    cc_member_data = get_deregistered_committee_member(cold_key=cc_member_cold_key)
    member_key = f"keyHash-{cc_member_cold_key}"

    assert cc_member_data, f"No data returned from db-sync for CC Member {member_key}"
    assert (
        cc_member_cold_key == cc_member_data.cold_key
    ), "CC Member not present in deregistration table in db-sync"

    return cc_member_data


def get_drep(drep_hash: str, drep_deposit: int) -> tp.Optional[dbsync_types.DrepRegistrationRecord]:
    """Get drep data from db-sync."""
    dreps = list(dbsync_queries.query_drep_registration(drep_hash, drep_deposit))
    if not dreps:
        return None

    drep = dreps[-1]
    drep_data = dbsync_types.DrepRegistrationRecord(
        id=drep.id,
        tx_id=drep.tx_id,
        cert_index=drep.cert_index,
        deposit=drep.deposit,
        drep_hash_id=drep.drep_hash_id,
        voting_anchor_id=drep.voting_anchor_id,
        hash_hex=drep.hash_raw.hex(),
        hash_bech32=drep.hash_view,
        has_script=drep.has_script,
    )

    return drep_data


def check_drep_registration(
    drep: governance_utils.DRepRegistration, drep_state: tp.List[tp.List[tp.Dict[str, tp.Any]]]
) -> tp.Optional[dbsync_types.DrepRegistrationRecord]:
    """Check drep registration in db-sync."""
    if not configuration.HAS_DBSYNC:
        return None

    drep_data = get_drep(drep_hash=drep.drep_id, drep_deposit=drep.deposit)

    assert drep_data, f"No data returned from db-sync for DRep {drep.drep_id} registartion"
    assert (
        drep_state[0][0]["keyHash"] == drep_data.hash_hex
    ), f"DRep {drep.drep_id} not present in registration table in db-sync"
    assert (
        drep_state[0][1]["deposit"] == drep_data.deposit
    ), f"Wrong deposit value for registered DRep {drep.drep_id} in db-sync"

    return drep_data


def check_drep_deregistration(
    drep: governance_utils.DRepRegistration,
) -> tp.Optional[dbsync_types.DrepRegistrationRecord]:
    """Check drep deregistration in db-sync."""
    if not configuration.HAS_DBSYNC:
        return None

    drep_data = get_drep(drep_hash=drep.drep_id, drep_deposit=-drep.deposit)

    assert drep_data, f"No data returned from db-sync for DRep {drep.drep_id} deregistartion"
    assert (
        drep.drep_id == drep_data.hash_hex
    ), f"Deregistered DRep {drep.drep_id} not present in registration table in db-sync"
    assert (
        drep.deposit == -drep_data.deposit
    ), f"Wrong deposit value for deregistered DRep {drep.drep_id} in db-sync"

    return drep_data


def check_votes(votes: governance_utils.VotedVotes, txhash: str) -> None:
    """Check votes in db-sync."""
    if not configuration.HAS_DBSYNC:
        return

    expected_votes_by_role = {
        "ConstitutionalCommittee": [v.vote.name for v in votes.cc],
        "DRep": [v.vote.name for v in votes.drep],
        "SPO": [v.vote.name for v in votes.spo],
    }

    dbsync_votes = list(dbsync_queries.query_voting_procedure(txhash=txhash))

    dbsync_votes_by_role: dict = {
        "ConstitutionalCommittee": [],
        "DRep": [],
        "SPO": [],
    }

    for d_vote in dbsync_votes:
        dbsync_votes_by_role[d_vote.voter_role].append(d_vote.vote.upper())

    assert expected_votes_by_role == dbsync_votes_by_role, "Votes didn't match in dbsync"


def check_committee_info(gov_state: dict, txid: str) -> None:
    """Check committee info in db-sync."""
    if not configuration.HAS_DBSYNC:
        return

    prop = governance_utils.lookup_proposal(gov_state=gov_state, action_txid=txid)

    # Check dbsync
    dbsync_committee_threshold = list(dbsync_queries.query_new_committee_info(txhash=txid))
    assert (
        dbsync_committee_threshold[0].quorum_denominator == 3
    ), "Incorrect committee threshold denominator in dbsync"
    assert (
        dbsync_committee_threshold[0].quorum_numerator == 2
    ), "Incorrect committee threshold numerator in dbsync"

    dbsync_committee_members = list(
        dbsync_queries.query_committee_members(committee_id=dbsync_committee_threshold[0].id)
    )
    size_of_proposed_cm = len(prop["proposalProcedure"]["govAction"]["contents"][2]) + len(
        gov_state["committee"]["members"]
    )
    assert (
        len(dbsync_committee_members) == size_of_proposed_cm
    ), "The number of committee members doesn't match in dbsync"


def check_treasury_withdrawal(
    actions_num: int, stake_address: str, transfer_amt: int, txhash: str
) -> None:
    """Check treasury_withdrawal in db-sync."""
    if not configuration.HAS_DBSYNC:
        return

    db_tr_withdrawals = list(dbsync_queries.query_treasury_withdrawal(txhash=txhash))
    assert len(db_tr_withdrawals) == actions_num, (
        f"Assertion failed: Expected {actions_num} records but got {len(db_tr_withdrawals)}."
        f"Data in db-sync: {db_tr_withdrawals}"
    )

    for row in db_tr_withdrawals:
        assert row.addr_view == stake_address, "Wrong stake address in db-sync"
        assert row.amount == transfer_amt, "Wrong transfer amount in db-sync"
        assert row.enacted_epoch, "Action not marked as enacted in db-sync"
        assert (
            row.enacted_epoch == row.ratified_epoch + 1
        ), "Wrong relation between enacted and ratified epochs in db-sync"
        assert (
            row.enacted_epoch == row.dropped_epoch
        ), "Wrong relation between enacted and dropped epochs in db-sync"


def check_reward_rest(
    actions_num: int,
    stake_address: str,
    transfer_amt: int,
) -> None:
    """Check reward_rest in db-sync."""
    if not configuration.HAS_DBSYNC:
        return

    db_rewards = list(dbsync_queries.query_address_reward_rest(stake_address))
    assert len(db_rewards) == actions_num, (
        f"Assertion failed: Expected {actions_num} records but got {len(db_rewards)}."
        f"Data in db-sync: {db_rewards}"
    )

<<<<<<< HEAD
    for entry in dbsync_data:
        assert entry.addr_view == stake_address, "Wrong stake address on dbsync"
        assert entry.amount == transfer_amt, "Wrong transfer amount in dbsync"
        assert entry.enacted_epoch, "Action not marked as enacted in dbsync"


def get_action_data(data_hash: str) -> tp.Optional[dbsync_types.OffChainVoteDataRecord]:  # noqa: C901
    """Get pool data from db-sync."""
    votes = list(dbsync_queries.query_off_chain_vote_data(data_hash))
    if not votes:
        return None

    authors = []
    references = []
    external_updates = []

    latest_vot_anchor_id = votes[-1].data_vot_anchor_id
    latest_votes = [vote for vote in votes if vote.data_vot_anchor_id == latest_vot_anchor_id]

    for vote in latest_votes:
        if vote.auth_name:
            author = {
                "name": vote.auth_name,
                "witness": {
                    "witnessAlgorithm": vote.auth_wit_alg,
                    "publicKey": vote.auth_pub_key,
                    "signature": vote.auth_signature,
                },
                "warning": vote.auth_warning,
            }
            if author not in authors:
                authors.append(author)
        if vote.gov_act_id:
            gov_action = {
                "title": vote.gov_act_title,
                "abstract": vote.gov_act_abstract,
                "motivation": vote.gov_act_motivation,
                "rationale": vote.gov_act_rationale,
            }
        if vote.ref_id:
            reference = {"label": vote.ref_label, "uri": vote.ref_uri}
            if vote.ref_hash_digest and vote.ref_hash_alg:
                reference["referenceHash"] = {
                    "hashDigest": vote.ref_hash_digest,
                    "hashAlgorithm": vote.ref_hash_alg,
                }
            if reference not in references:
                references.append(reference)
        if vote.ext_update_id:
            external_update = {"title": vote.ext_update_title, "uri": vote.ext_update_uri}
            if external_update not in external_updates:
                external_updates.append(external_update)
        if vote.data_vot_anchor_id:
            voting_anchor = {
                "url": vote.vot_anchor_url,
                "data_hash": vote.vot_anchor_data_hash.hex(),
                "type": vote.vot_anchor_type,
                "block_id": vote.vot_anchor_block_id,
            }

    # pylint: disable=undefined-loop-variable
    vote_data = dbsync_types.OffChainVoteDataRecord(
        id=vote.data_id,
        vot_anchor_id=vote.data_vot_anchor_id,
        hash=vote.data_hash.hex(),
        json=vote.data_json,
        bytes=vote.data_bytes.hex(),
        warning=vote.data_warning,
        language=vote.data_language,
        comment=vote.data_comment,
        is_valid=vote.data_is_valid,
        authors=list(authors),
        references=list(references),
        gov_action_data=gov_action,
        external_updates=list(external_updates),
        voting_anchor=voting_anchor,
    )

    return vote_data


def check_action_data(
    json_anchor_file: tp.Dict[str, tp.Any],
    anchor_data_hash: str,
) -> None:
    """Compare actual json file with data from db-sync."""
    errors = []
    db_action_data = get_action_data(anchor_data_hash)

    if db_action_data is None:
        msg = f"No data for action with anchor hash: {anchor_data_hash} in db-sync"
        raise AssertionError(msg)

    if json_anchor_file != db_action_data.json:
        errors.append(
            "There are discrepancies between json file and its representation in db-sync."
        )
    errors.extend(
        helpers.compare_dicts(
            json_anchor_file["body"],
            db_action_data.gov_action_data,
            ["title", "abstract", "motivation", "rationale"],
        )
    )
    if len(json_anchor_file["authors"]) != len(db_action_data.authors):
        errors.append("Author lists must be of the same length.")
    else:
        for json_author, db_author in zip(json_anchor_file["authors"], db_action_data.authors):
            errors.extend(helpers.compare_dicts(json_author, db_author, ["name", "witness"]))
    if len(json_anchor_file["body"]["references"]) != len(db_action_data.references):
        errors.append("References lists must be of the same length.")
    else:
        sorted_json_refs = sorted(
            json_anchor_file["body"]["references"], key=lambda x: x.get("label")
        )
        sorted_db_refs = sorted(db_action_data.references, key=lambda x: x.get("label"))
        for json_ref, db_ref in zip(sorted_json_refs, sorted_db_refs):
            errors.extend(
                helpers.compare_dicts(json_ref, db_ref, ["label", "uri", "referenceHash"])
            )
    if len(json_anchor_file["body"]["externalUpdates"]) != len(db_action_data.external_updates):
        errors.append("External updates lists must be of the same length.")
    else:
        sorted_json_updates = sorted(
            json_anchor_file["body"]["externalUpdates"], key=lambda x: x.get("title")
        )
        sorted_db_updates = sorted(db_action_data.external_updates, key=lambda x: x.get("title"))
        for json_update, db_update in zip(sorted_json_updates, sorted_db_updates):
            errors.extend(helpers.compare_dicts(json_update, db_update, ["title", "uri"]))

    if errors:
        raise AssertionError("\n".join(errors))
=======
    for row in db_rewards:
        assert row.address == stake_address, "Wrong stake address in db-sync"
        assert row.amount == transfer_amt, "Wrong transfer amount in db-sync"
        assert (
            row.spendable_epoch == row.earned_epoch + 1
        ), "Wrong relation between earned and spendable epochs in db-sync"
        assert row.type == "treasury", "Type not marked as treasury in db-sync"
>>>>>>> d5d1cd10
<|MERGE_RESOLUTION|>--- conflicted
+++ resolved
@@ -1243,15 +1243,17 @@
         f"Data in db-sync: {db_rewards}"
     )
 
-<<<<<<< HEAD
-    for entry in dbsync_data:
-        assert entry.addr_view == stake_address, "Wrong stake address on dbsync"
-        assert entry.amount == transfer_amt, "Wrong transfer amount in dbsync"
-        assert entry.enacted_epoch, "Action not marked as enacted in dbsync"
+    for row in db_rewards:
+        assert row.address == stake_address, "Wrong stake address in db-sync"
+        assert row.amount == transfer_amt, "Wrong transfer amount in db-sync"
+        assert (
+            row.spendable_epoch == row.earned_epoch + 1
+        ), "Wrong relation between earned and spendable epochs in db-sync"
+        assert row.type == "treasury", "Type not marked as treasury in db-sync"
 
 
 def get_action_data(data_hash: str) -> tp.Optional[dbsync_types.OffChainVoteDataRecord]:  # noqa: C901
-    """Get pool data from db-sync."""
+    """Get off chain action data from db-sync."""
     votes = list(dbsync_queries.query_off_chain_vote_data(data_hash))
     if not votes:
         return None
@@ -1284,6 +1286,7 @@
                 "rationale": vote.gov_act_rationale,
             }
         if vote.ref_id:
+            reference: tp.Dict[str, tp.Union[str, tp.Optional[tp.Dict[str, str]]]]
             reference = {"label": vote.ref_label, "uri": vote.ref_uri}
             if vote.ref_hash_digest and vote.ref_hash_alg:
                 reference["referenceHash"] = {
@@ -1304,7 +1307,6 @@
                 "block_id": vote.vot_anchor_block_id,
             }
 
-    # pylint: disable=undefined-loop-variable
     vote_data = dbsync_types.OffChainVoteDataRecord(
         id=vote.data_id,
         vot_anchor_id=vote.data_vot_anchor_id,
@@ -1325,11 +1327,14 @@
     return vote_data
 
 
-def check_action_data(
+def check_action_data(  # noqa: C901
     json_anchor_file: tp.Dict[str, tp.Any],
     anchor_data_hash: str,
 ) -> None:
-    """Compare actual json file with data from db-sync."""
+    """Compare anchor json file with off chain action's data from db-sync."""
+    if not configuration.HAS_DBSYNC:
+        return
+
     errors = []
     db_action_data = get_action_data(anchor_data_hash)
 
@@ -1356,32 +1361,19 @@
     if len(json_anchor_file["body"]["references"]) != len(db_action_data.references):
         errors.append("References lists must be of the same length.")
     else:
-        sorted_json_refs = sorted(
-            json_anchor_file["body"]["references"], key=lambda x: x.get("label")
-        )
-        sorted_db_refs = sorted(db_action_data.references, key=lambda x: x.get("label"))
-        for json_ref, db_ref in zip(sorted_json_refs, sorted_db_refs):
+        for json_ref, db_ref in zip(
+            json_anchor_file["body"]["references"], db_action_data.references
+        ):
             errors.extend(
                 helpers.compare_dicts(json_ref, db_ref, ["label", "uri", "referenceHash"])
             )
     if len(json_anchor_file["body"]["externalUpdates"]) != len(db_action_data.external_updates):
         errors.append("External updates lists must be of the same length.")
     else:
-        sorted_json_updates = sorted(
-            json_anchor_file["body"]["externalUpdates"], key=lambda x: x.get("title")
-        )
-        sorted_db_updates = sorted(db_action_data.external_updates, key=lambda x: x.get("title"))
-        for json_update, db_update in zip(sorted_json_updates, sorted_db_updates):
+        for json_update, db_update in zip(
+            json_anchor_file["body"]["externalUpdates"], db_action_data.external_updates
+        ):
             errors.extend(helpers.compare_dicts(json_update, db_update, ["title", "uri"]))
 
     if errors:
-        raise AssertionError("\n".join(errors))
-=======
-    for row in db_rewards:
-        assert row.address == stake_address, "Wrong stake address in db-sync"
-        assert row.amount == transfer_amt, "Wrong transfer amount in db-sync"
-        assert (
-            row.spendable_epoch == row.earned_epoch + 1
-        ), "Wrong relation between earned and spendable epochs in db-sync"
-        assert row.type == "treasury", "Type not marked as treasury in db-sync"
->>>>>>> d5d1cd10
+        raise AssertionError("\n".join(errors))