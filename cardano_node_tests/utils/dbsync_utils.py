--- conflicted
+++ resolved
@@ -1292,10 +1292,59 @@
     rem_amts = transfer_amts[:]
     for row in db_rewards:
         assert (
-<<<<<<< HEAD
-            row.spendable_epoch == row.earned_epoch + 1
-        ), "Wrong relation between earned and spendable epochs in db-sync"
-        assert row.type == "treasury", "Type not marked as treasury in db-sync"
+            row.address == stake_address
+        ), f"Wrong stake address in db-sync: {row.address} vs {stake_address}"
+
+        r_amount = int(row.amount)
+        if r_amount not in rem_amts:
+            continue
+        rem_amts.remove(r_amount)
+
+        assert row.spendable_epoch == row.earned_epoch + 1, (
+            "Wrong relation between earned and spendable epochs in db-sync: "
+            f"{row.spendable_epoch} != {row.earned_epoch + 1}"
+        )
+
+    assert not rem_amts, f"Not all expected amounts found in db-sync: {rem_amts}"
+
+
+def check_off_chain_drep_registration(
+    drep_data: dbsync_types.DrepRegistrationRecord, metadata: dict
+) -> None:
+    """Check DRep off chain data in db-sync."""
+    if not configuration.HAS_DBSYNC:
+        return
+
+    errors = []
+
+    drep_off_chain_metadata = list(
+        dbsync_queries.query_off_chain_vote_drep_data(voting_anchor_id=drep_data.voting_anchor_id)
+    )
+
+    assert (
+        drep_off_chain_metadata
+    ), f"{NO_RESPONSE_STR} no off chain drep metadata for drep {drep_data.id}"
+
+    db_metadata = drep_off_chain_metadata[0]
+    expected_metadata = metadata["body"]
+
+    if db_metadata.payment_address != expected_metadata["paymentAddress"]:
+        errors.append("'paymentAddress' value is different than expected;")
+
+    if db_metadata.given_name != expected_metadata["givenName"]:
+        errors.append("'givenName' value is different than expected;")
+
+    if db_metadata.objectives != expected_metadata["objectives"]:
+        errors.append("'objectives' value is different than expected;")
+
+    if db_metadata.motivations != expected_metadata["motivations"]:
+        errors.append("'motivations' value is different than expected;")
+
+    if db_metadata.qualifications != expected_metadata["qualifications"]:
+        errors.append("'qualifications' value is different than expected;")
+
+    if errors:
+        raise AssertionError("\n".join(errors))
 
 
 def get_action_data(data_hash: str) -> tp.Optional[dbsync_types.OffChainVoteDataRecord]:  # noqa: C901
@@ -1420,58 +1469,6 @@
             json_anchor_file["body"]["externalUpdates"], db_action_data.external_updates
         ):
             errors.extend(helpers.compare_dicts(json_update, db_update, ["title", "uri"]))
-=======
-            row.address == stake_address
-        ), f"Wrong stake address in db-sync: {row.address} vs {stake_address}"
-
-        r_amount = int(row.amount)
-        if r_amount not in rem_amts:
-            continue
-        rem_amts.remove(r_amount)
-
-        assert row.spendable_epoch == row.earned_epoch + 1, (
-            "Wrong relation between earned and spendable epochs in db-sync: "
-            f"{row.spendable_epoch} != {row.earned_epoch + 1}"
-        )
-
-    assert not rem_amts, f"Not all expected amounts found in db-sync: {rem_amts}"
-
-
-def check_off_chain_drep_registration(
-    drep_data: dbsync_types.DrepRegistrationRecord, metadata: dict
-) -> None:
-    """Check DRep off chain data in db-sync."""
-    if not configuration.HAS_DBSYNC:
-        return
-
-    errors = []
-
-    drep_off_chain_metadata = list(
-        dbsync_queries.query_off_chain_vote_drep_data(voting_anchor_id=drep_data.voting_anchor_id)
-    )
-
-    assert (
-        drep_off_chain_metadata
-    ), f"{NO_RESPONSE_STR} no off chain drep metadata for drep {drep_data.id}"
-
-    db_metadata = drep_off_chain_metadata[0]
-    expected_metadata = metadata["body"]
-
-    if db_metadata.payment_address != expected_metadata["paymentAddress"]:
-        errors.append("'paymentAddress' value is different than expected;")
-
-    if db_metadata.given_name != expected_metadata["givenName"]:
-        errors.append("'givenName' value is different than expected;")
-
-    if db_metadata.objectives != expected_metadata["objectives"]:
-        errors.append("'objectives' value is different than expected;")
-
-    if db_metadata.motivations != expected_metadata["motivations"]:
-        errors.append("'motivations' value is different than expected;")
-
-    if db_metadata.qualifications != expected_metadata["qualifications"]:
-        errors.append("'qualifications' value is different than expected;")
->>>>>>> f15bedc6
 
     if errors:
         raise AssertionError("\n".join(errors))