"""Tests for Conway governance info."""

# pylint: disable=expression-not-assigned
import json
import logging
import pathlib as pl
import typing as tp

import allure
import pytest
from cardano_clusterlib import clusterlib

from cardano_node_tests.cluster_management import cluster_management
from cardano_node_tests.tests import common
from cardano_node_tests.tests import reqs_conway as reqc
from cardano_node_tests.tests.tests_conway import conway_common
from cardano_node_tests.utils import clusterlib_utils
from cardano_node_tests.utils import configuration
from cardano_node_tests.utils import dbsync_utils
from cardano_node_tests.utils import governance_utils
from cardano_node_tests.utils import helpers
from cardano_node_tests.utils.versions import VERSIONS

LOGGER = logging.getLogger(__name__)
DATA_DIR = pl.Path(__file__).parent.parent / "data"

pytestmark = pytest.mark.skipif(
    VERSIONS.transaction_era < VERSIONS.CONWAY,
    reason="runs only with Tx era >= Conway",
)


@pytest.fixture
def pool_user_ug(
    cluster_manager: cluster_management.ClusterManager,
    cluster_use_governance: governance_utils.GovClusterT,
) -> clusterlib.PoolUser:
    """Create a pool user for "use governance"."""
    cluster, __ = cluster_use_governance
    key = helpers.get_current_line_str()
    name_template = common.get_test_id(cluster)
    return conway_common.get_registered_pool_user(
        cluster_manager=cluster_manager,
        name_template=name_template,
        cluster_obj=cluster,
        caching_key=key,
    )


class TestInfo:
    """Tests for info."""

    GOV_ACTION_ANCHOR_FILE = DATA_DIR / "governance_action_anchor.json"

    @allure.link(helpers.get_vcs_link())
    @pytest.mark.dbsync
    def test_info(
        self,
        cluster_use_governance: governance_utils.GovClusterT,
        pool_user_ug: clusterlib.PoolUser,
    ):
        """Test voting on info action.

        * submit an "info" action
        * vote on the action
        * check the votes
        * check for deposit return
        """
        # pylint: disable=too-many-locals,too-many-statements
        cluster, governance_data = cluster_use_governance
        temp_template = common.get_test_id(cluster)
        action_deposit_amt = cluster.conway_genesis["govActionDeposit"]

        # Get initial return account balance
        init_return_account_balance = cluster.g_query.get_stake_addr_info(
            pool_user_ug.stake.address
        ).reward_account_balance

        # Create an action
        # Shortened url for info_action_anchor.json
        anchor_url = "https://tinyurl.com/cardano-qa-anchor"
        anchor_data_hash = cluster.g_conway_governance.get_anchor_data_hash(
            file_text=self.GOV_ACTION_ANCHOR_FILE
        )
        with open(self.GOV_ACTION_ANCHOR_FILE, encoding="utf-8") as anchor_fp:
            json_anchor_file = json.load(anchor_fp)

        _url = helpers.get_vcs_link()
        [r.start(url=_url) for r in (reqc.cli016, reqc.cip031a_03, reqc.cip054_06)]
        info_action = cluster.g_conway_governance.action.create_info(
            action_name=temp_template,
            deposit_amt=action_deposit_amt,
            anchor_url=anchor_url,
            anchor_data_hash=anchor_data_hash,
            deposit_return_stake_vkey_file=pool_user_ug.stake.vkey_file,
        )
        [r.success() for r in (reqc.cli016, reqc.cip031a_03, reqc.cip054_06)]

        tx_files_action = clusterlib.TxFiles(
            proposal_files=[info_action.action_file],
            signing_key_files=[pool_user_ug.payment.skey_file],
        )

        # Make sure we have enough time to submit the proposal in one epoch
        clusterlib_utils.wait_for_epoch_interval(
            cluster_obj=cluster, start=1, stop=common.EPOCH_STOP_SEC_BUFFER
        )

        reqc.cli023.start(url=helpers.get_vcs_link())
        tx_output_action = clusterlib_utils.build_and_submit_tx(
            cluster_obj=cluster,
            name_template=f"{temp_template}_action",
            src_address=pool_user_ug.payment.address,
            use_build_cmd=True,
            tx_files=tx_files_action,
        )
        reqc.cli023.success()

        # Get epoch where the action was submitted for keeping track of
        # epoch to wait for the gov action expiry
        action_epoch = cluster.g_query.get_epoch()

        out_utxos_action = cluster.g_query.get_utxo(tx_raw_output=tx_output_action)
        assert (
            clusterlib.filter_utxos(utxos=out_utxos_action, address=pool_user_ug.payment.address)[
                0
            ].amount
            == clusterlib.calculate_utxos_balance(tx_output_action.txins)
            - tx_output_action.fee
            - action_deposit_amt
        ), f"Incorrect balance for source address `{pool_user_ug.payment.address}`"

        action_txid = cluster.g_transaction.get_txid(tx_body_file=tx_output_action.out_file)
        reqc.cli031.start(url=helpers.get_vcs_link())
        action_gov_state = cluster.g_conway_governance.query.gov_state()
        _cur_epoch = cluster.g_query.get_epoch()
        conway_common.save_gov_state(
            gov_state=action_gov_state, name_template=f"{temp_template}_action_{_cur_epoch}"
        )
        prop_action = governance_utils.lookup_proposal(
            gov_state=action_gov_state, action_txid=action_txid
        )
        reqc.cli031.success()
        assert prop_action, "Info action not found"
        assert (
            prop_action["proposalProcedure"]["govAction"]["tag"]
            == governance_utils.ActionTags.INFO_ACTION.value
        ), "Incorrect action tag"

        # Vote

        action_ix = prop_action["actionId"]["govActionIx"]

        _url = helpers.get_vcs_link()
        [r.start(url=_url) for r in (reqc.cli021, reqc.cip053, reqc.cip059)]
        votes_cc = [
            cluster.g_conway_governance.vote.create_committee(
                vote_name=f"{temp_template}_cc{i}",
                action_txid=action_txid,
                action_ix=action_ix,
                vote=clusterlib.Votes.YES,
                cc_hot_vkey_file=m.hot_vkey_file,
            )
            for i, m in enumerate(governance_data.cc_members, start=1)
        ]
        votes_drep = [
            cluster.g_conway_governance.vote.create_drep(
                vote_name=f"{temp_template}_drep{i}",
                action_txid=action_txid,
                action_ix=action_ix,
                vote=clusterlib.Votes.YES,
                drep_vkey_file=d.key_pair.vkey_file,
            )
            for i, d in enumerate(governance_data.dreps_reg, start=1)
        ]
        votes_spo = [
            cluster.g_conway_governance.vote.create_spo(
                vote_name=f"{temp_template}_pool{i}",
                action_txid=action_txid,
                action_ix=action_ix,
                vote=clusterlib.Votes.YES,
                cold_vkey_file=p.vkey_file,
            )
            for i, p in enumerate(governance_data.pools_cold, start=1)
        ]
        [r.success() for r in (reqc.cli021, reqc.cip059)]

        votes: tp.List[governance_utils.VotesAllT] = [*votes_cc, *votes_drep, *votes_spo]
        vote_keys = [
            *[r.hot_skey_file for r in governance_data.cc_members],
            *[r.key_pair.skey_file for r in governance_data.dreps_reg],
            *[r.skey_file for r in governance_data.pools_cold],
        ]

        # Make sure we have enough time to submit the votes in one epoch
        clusterlib_utils.wait_for_epoch_interval(
            cluster_obj=cluster, start=1, stop=common.EPOCH_STOP_SEC_BUFFER
        )

        reqc.cli024.start(url=helpers.get_vcs_link())
        vote_tx_output = conway_common.submit_vote(
            cluster_obj=cluster,
            name_template=temp_template,
            payment_addr=pool_user_ug.payment,
            votes=votes,
            keys=vote_keys,
            use_build_cmd=True,
        )
        reqc.cli024.success()

        vote_txid = cluster.g_transaction.get_txid(tx_body_file=vote_tx_output.out_file)

        vote_gov_state = cluster.g_conway_governance.query.gov_state()
        _cur_epoch = cluster.g_query.get_epoch()
        conway_common.save_gov_state(
            gov_state=vote_gov_state, name_template=f"{temp_template}_vote_{_cur_epoch}"
        )
        prop_vote = governance_utils.lookup_proposal(
            gov_state=vote_gov_state, action_txid=action_txid, action_ix=action_ix
        )
        assert not configuration.HAS_CC or prop_vote["committeeVotes"], "No committee votes"
        assert prop_vote["dRepVotes"], "No DRep votes"
        assert prop_vote["stakePoolVotes"], "No stake pool votes"

        # Check that the Info action cannot be ratified
        _cur_epoch = cluster.wait_for_new_epoch(padding_seconds=5)
        approved_gov_state = cluster.g_conway_governance.query.gov_state()
        conway_common.save_gov_state(
            gov_state=approved_gov_state, name_template=f"{temp_template}_approved_{_cur_epoch}"
        )
        rat_info_action = governance_utils.lookup_ratified_actions(
            gov_state=approved_gov_state,
            action_txid=action_txid,
            action_ix=action_ix,
        )
        assert not rat_info_action, "Action found in ratified actions"
        reqc.cip053.success()

        reqc.cip038_05.start(url=helpers.get_vcs_link())
        assert not approved_gov_state["nextRatifyState"][
            "ratificationDelayed"
        ], "Ratification is delayed unexpectedly"
        reqc.cip038_05.success()

        # Check deposit is returned
        reqc.cip034ex.start(url=helpers.get_vcs_link())

        # First wait for gov action to expire according to gov action lifetime
        # and epoch passed since
        _cur_epoch = cluster.g_query.get_epoch()
        action_lifetime_epoch = cluster.conway_genesis["govActionLifetime"]
        epochs_to_expiration = action_lifetime_epoch + 2 + action_epoch - _cur_epoch
        cluster.wait_for_new_epoch(new_epochs=epochs_to_expiration, padding_seconds=5)

        deposit_returned = cluster.g_query.get_stake_addr_info(
            pool_user_ug.stake.address
        ).reward_account_balance
        assert (
            deposit_returned == init_return_account_balance + action_deposit_amt
        ), "Incorrect return account balance"
        reqc.cip034ex.success()

        # Check action view
        governance_utils.check_action_view(cluster_obj=cluster, action_data=info_action)

        # Check vote view
        reqc.cli022.start(url=helpers.get_vcs_link())
        if votes_cc:
            governance_utils.check_vote_view(cluster_obj=cluster, vote_data=votes_cc[0])
        governance_utils.check_vote_view(cluster_obj=cluster, vote_data=votes_drep[0])
        governance_utils.check_vote_view(cluster_obj=cluster, vote_data=votes_spo[0])
        reqc.cli022.success()

        # Check dbsync
        reqc.db013.start(url=helpers.get_vcs_link())
        dbsync_utils.check_votes(
            votes=governance_utils.VotedVotes(cc=votes_cc, drep=votes_drep, spo=votes_spo),
            txhash=vote_txid,
        )
<<<<<<< HEAD
        dbsync_utils.check_action_data(
            json_anchor_file=json_anchor_file, anchor_data_hash=anchor_data_hash
        )
=======
        reqc.db013.success()
>>>>>>> f15bedc6
<|MERGE_RESOLUTION|>--- conflicted
+++ resolved
@@ -277,10 +277,7 @@
             votes=governance_utils.VotedVotes(cc=votes_cc, drep=votes_drep, spo=votes_spo),
             txhash=vote_txid,
         )
-<<<<<<< HEAD
+        reqc.db013.success()
         dbsync_utils.check_action_data(
             json_anchor_file=json_anchor_file, anchor_data_hash=anchor_data_hash
-        )
-=======
-        reqc.db013.success()
->>>>>>> f15bedc6
+        )