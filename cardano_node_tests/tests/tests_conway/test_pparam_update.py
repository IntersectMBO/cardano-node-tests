--- conflicted
+++ resolved
@@ -246,12 +246,7 @@
         # pylint: disable=too-many-locals,too-many-statements
         cluster, governance_data = cluster_lock_governance
         temp_template = common.get_test_id(cluster)
-<<<<<<< HEAD
-        cost_proposal_file = DATA_DIR / "cost_models_list.json"
-        proposal_records = []
-=======
         cost_proposal_file = DATA_DIR / "cost_models_list_185_v2_v3.json"
->>>>>>> a5f2b4f1
         db_errors_final = []
         is_in_bootstrap = conway_common.is_in_bootstrap(cluster_obj=cluster)
 
@@ -701,7 +696,6 @@
             update_proposals=net_nodrep_prop_rec.proposals,
             protocol_params=net_nodrep_prop_rec.future_pparams,
         )
-        proposal_records.append(net_nodrep_prop_rec)
 
         reqc.cip061_04.start(url=_url)
 
@@ -753,7 +747,6 @@
             net_nocc_prop_rec = _propose_pparams_update(
                 name_template=f"{temp_template}_net_nocc", proposals=network_g_proposals
             )
-            proposal_records.append(net_nocc_prop_rec)
             conway_common.cast_vote(
                 cluster_obj=cluster,
                 governance_data=governance_data,
@@ -778,7 +771,6 @@
                 update_proposals=eco_nodrep_prop_rec.proposals,
                 protocol_params=eco_nodrep_prop_rec.future_pparams,
             )
-            proposal_records.append(eco_nodrep_prop_rec)
             conway_common.cast_vote(
                 cluster_obj=cluster,
                 governance_data=governance_data,
@@ -809,7 +801,6 @@
             eco_nocc_prop_rec = _propose_pparams_update(
                 name_template=f"{temp_template}_eco_nocc", proposals=eco_nocc_update_proposals
             )
-            proposal_records.append(eco_nocc_prop_rec)
             conway_common.cast_vote(
                 cluster_obj=cluster,
                 governance_data=governance_data,
@@ -832,7 +823,6 @@
             update_proposals=tech_nodrep_prop_rec.proposals,
             protocol_params=tech_nodrep_prop_rec.future_pparams,
         )
-        proposal_records.append(tech_nodrep_prop_rec)
 
         assert tech_nodrep_prop_rec.proposal_names.isdisjoint(
             SECURITY_PPARAMS
@@ -887,7 +877,6 @@
             tech_nocc_prop_rec = _propose_pparams_update(
                 name_template=f"{temp_template}_tech_nocc", proposals=technical_g_proposals
             )
-            proposal_records.append(tech_nocc_prop_rec)
             conway_common.cast_vote(
                 cluster_obj=cluster,
                 governance_data=governance_data,
@@ -914,7 +903,6 @@
             update_proposals=sec_nonespo_prop_rec.proposals,
             protocol_params=sec_nonespo_prop_rec.future_pparams,
         )
-        proposal_records.append(sec_nonespo_prop_rec)
         conway_common.cast_vote(
             cluster_obj=cluster,
             governance_data=governance_data,
@@ -932,7 +920,6 @@
         sec_nospo_prop_rec = _propose_pparams_update(
             name_template=f"{temp_template}_sec_nospo", proposals=security_proposals
         )
-        proposal_records.append(sec_nospo_prop_rec)
         conway_common.cast_vote(
             cluster_obj=cluster,
             governance_data=governance_data,
@@ -955,7 +942,6 @@
                 update_proposals=gov_nodrep_prop_rec.proposals,
                 protocol_params=gov_nodrep_prop_rec.future_pparams,
             )
-            proposal_records.append(gov_nodrep_prop_rec)
             conway_common.cast_vote(
                 cluster_obj=cluster,
                 governance_data=governance_data,
@@ -986,7 +972,6 @@
             gov_nocc_prop_rec = _propose_pparams_update(
                 name_template=f"{temp_template}_gov_nocc", proposals=gov_nocc_update_proposals
             )
-            proposal_records.append(gov_nocc_prop_rec)
             conway_common.cast_vote(
                 cluster_obj=cluster,
                 governance_data=governance_data,
@@ -1020,7 +1005,6 @@
                 update_proposals=mix_nodrep_prop_rec.proposals,
                 protocol_params=mix_nodrep_prop_rec.future_pparams,
             )
-            proposal_records.append(mix_nodrep_prop_rec)
             conway_common.cast_vote(
                 cluster_obj=cluster,
                 governance_data=governance_data,
@@ -1064,7 +1048,6 @@
                 update_proposals=mix_nocc_prop_rec.proposals,
                 protocol_params=mix_nocc_prop_rec.future_pparams,
             )
-            proposal_records.append(mix_nocc_prop_rec)
             conway_common.cast_vote(
                 cluster_obj=cluster,
                 governance_data=governance_data,
@@ -1088,7 +1071,6 @@
             update_proposals=fin_prop_rec.proposals,
             protocol_params=fin_prop_rec.future_pparams,
         )
-        proposal_records.append(fin_prop_rec)
 
         # Vote & disapprove the action
         conway_common.cast_vote(
@@ -1152,7 +1134,6 @@
             update_proposals=mix_approved_prop_rec.proposals,
             protocol_params=mix_approved_prop_rec.future_pparams,
         )
-        proposal_records.append(mix_approved_prop_rec)
         conway_common.cast_vote(
             cluster_obj=cluster,
             governance_data=governance_data,
@@ -1300,9 +1281,10 @@
         if fin_voted_votes.drep:
             governance_utils.check_vote_view(cluster_obj=cluster, vote_data=fin_voted_votes.drep[0])
 
-        issued_props_num = len(proposal_records)
         try:
-            dbsync_utils.check_proposal_refunds(pool_user_lg.stake.address, issued_props_num)
+            dbsync_utils.check_proposal_refunds(
+                stake_address=pool_user_lg.stake.address, refunds_num=submitted_proposal_count
+            )
         except AssertionError as exc:
             db_errors_final.append(f"db-sync proposal refunds error: {exc}")
 
